--- conflicted
+++ resolved
@@ -88,32 +88,7 @@
                 throw MongoKittenError(.unableToConnect, reason: .noHostSpecified)
             }
             
-<<<<<<< HEAD
-            #if canImport(NIOTransportServices)
-            var bootstrap = NIOTSConnectionBootstrap(group: group)
-            
-            if settings.useSSL {
-                bootstrap = bootstrap.tlsOptions(NWProtocolTLS.Options())
-            }
-            #else
-            let bootstrap = ClientBootstrap(group: group)
-            #endif
-            
-            return bootstrap
-                .connectTimeout(.seconds(Int(settings.connectTimeout)))
-                .channelOption(ChannelOptions.socket(IPPROTO_TCP, TCP_NODELAY), value: 1)
-                .channelInitializer { channel in
-                    return Connection.initialize(pipeline: channel.pipeline, hostname: host.hostname, context: context, settings: settings, serializer: serializer)
-            }.connect(host: host.hostname, port: Int(host.port)).then { channel in
-                let connection = Connection(channel: channel, context: context, settings: settings, serializer: serializer)
-                
-                return connection.executeHandshake()
-                    .then { connection.authenticate() }
-                    .map { connection }
-            }
-=======
             return Connection.connect(on: group, sessionManager: SessionManager(), settings: settings, host: host)
->>>>>>> f5a223fe
         } catch {
             return group.next().newFailedFuture(error: error)
         }
@@ -123,7 +98,17 @@
         let context = ClientConnectionContext()
         let serializer = ClientConnectionSerializer(context: context)
         
-        let bootstrap = ClientBootstrap(group: group)
+        #if canImport(NIOTransportServices)
+        var bootstrap = NIOTSConnectionBootstrap(group: group)
+        
+        if settings.useSSL {
+            bootstrap = bootstrap.tlsOptions(NWProtocolTLS.Options())
+        }
+        #else
+        var bootstrap = ClientBootstrap(group: group)
+        #endif
+        
+        bootstrap = bootstrap
             // Enable SO_REUSEADDR.
             .channelOption(ChannelOptions.socket(SocketOptionLevel(SOL_SOCKET), SO_REUSEADDR), value: 1)
             .channelInitializer { channel in
