--- conflicted
+++ resolved
@@ -169,12 +169,8 @@
     public let applicationName: String?
 
     /// Initializes the settings with a group of hosts, SSLsettings (if applicable) amonst other settings
-    public init(hosts:[MongoHost], sslSettings: SSLSettings?,
-<<<<<<< HEAD
-                credentials: MongoCredentials?, maxConnectionsPerServer: Int = 10, defaultTimeout: TimeInterval = 30, applicationName: String? = nil) {
-=======
-                credentials: MongoCredentials?, maxConnectionsPerServer: Int = 100, defaultTimeout: TimeInterval = 30) {
->>>>>>> 5e8550a8
+    public init(hosts:[MongoHost], sslSettings: SSLSettings?, credentials: MongoCredentials?, maxConnectionsPerServer: Int = 100, defaultTimeout: TimeInterval = 30, applicationName: String? = nil) {
+
         self.hosts = hosts
         self.sslSettings = sslSettings
         self.credentials = credentials
@@ -184,12 +180,8 @@
     }
 
     /// Initializes the settings with a single host, SSLsettings (if applicable) amonst other settings
-    public init(host: MongoHost, sslSettings: SSLSettings?,
-<<<<<<< HEAD
-                credentials: MongoCredentials?, maxConnectionsPerServer: Int = 10, defaultTimeout: TimeInterval = 30, applicationName: String? = nil) {
-=======
-                credentials: MongoCredentials?, maxConnectionsPerServer: Int = 100, defaultTimeout: TimeInterval = 30) {
->>>>>>> 5e8550a8
+    public init(host: MongoHost, sslSettings: SSLSettings?, credentials: MongoCredentials?, maxConnectionsPerServer: Int = 100, defaultTimeout: TimeInterval = 30, applicationName: String? = nil) {
+        
         self.hosts = [host]
         self.credentials = credentials
         self.sslSettings = sslSettings
