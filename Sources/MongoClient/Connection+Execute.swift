import Logging
import Tracing
import Foundation
import Metrics
import BSON
import MongoCore
import NIO

public struct MongoServerError: Error {
    public let document: Document
}

extension MongoConnection {
    /// Executes a command on the server and returns the reply, or throws an error if the command failed. Uses a different protocol depending on the connection.
    /// - Parameters:
    /// - command: The command to execute on the server. Encoded as a BSON document.
    /// - decodeAs: The type to decode the reply as, used to decode the reply into a codable type.
    /// - namespace: The namespace to execute the command in. Defaults to the administrative command namespace.
    /// - transaction: The transaction to execute the command in.
    /// - sessionId: The session id to execute the command in, if any.
    /// - Returns: The reply from the server, decoded as the specified type.
    public func executeCodable<E: Encodable, D: Decodable>(
        _ command: E,
        decodeAs: D.Type,
        namespace: MongoNamespace,
        in transaction: MongoTransaction? = nil,
        sessionId: SessionIdentifier?,
        logMetadata: Logger.Metadata? = nil,
        traceLabel: String = "executeCommand",
        serviceContext context: ServiceContext? = nil
    ) async throws -> D {
        let reply = try await executeEncodable(
            command,
            namespace: namespace,
            in: transaction,
            sessionId: sessionId,
            logMetadata: logMetadata,
            traceLabel: traceLabel,
            serviceContext: context
        )

        let document = try reply.getDocument()
        do {
            return try FastBSONDecoder().decode(D.self, from: document)
        } catch {
            do {
                let error = try FastBSONDecoder().decode(MongoGenericErrorReply.self, from: document)
                logger.debug("Failed to execute query id=\(reply.responseTo), errorCode=\(error.code.map(String.init) ?? "nil"), message='\(error.errorMessage ?? "-")'", metadata: logMetadata)
                throw error
            } catch {
                logger.debug("Failed to parse MongoDB reply, error format also unknown", metadata: logMetadata)
                throw MongoServerError(document: document)
            }
        }
    }
    
    /// Executes a command on the server and returns the reply, or throws an error if the command failed. Uses a different protocol depending on the connection.
    /// - Parameters:
    ///   - command: The command to execute on the server. Encoded as a BSON document.
    ///   - namespace:  The namespace to execute the command in. Defaults to the administrative command namespace.
    ///   - transaction: The transaction to execute the command in.
    ///   - sessionId: The session id to execute the command in, if any.
    /// - Returns: The reply from the server.
    public func executeEncodable<E: Encodable>(
        _ command: E,
        namespace: MongoNamespace,
        in transaction: MongoTransaction? = nil,
        sessionId: SessionIdentifier?,
        logMetadata: Logger.Metadata? = nil,
        traceLabel: String = "executeCommand",
        serviceContext context: ServiceContext? = nil
    ) async throws -> MongoServerReply {
        let request = try BSONEncoder().encode(command)
        return try await execute(
            request,
            namespace: namespace,
            in: transaction,
            sessionId: sessionId,
            logMetadata: logMetadata,
            traceLabel: traceLabel,
            serviceContext: context
        )
    }

    /// Executes a command on the server and returns the reply, or throws an error if the command failed.
    /// - Parameters:
    ///   - command: The document to execute on the server.
    ///   - namespace: The namespace to execute the command in. Defaults to the administrative command namespace.
    ///   - transaction: The transaction to execute the command in.
    ///   - sessionId: The session id to execute the command in, if any.
    ///   - Returns: The reply from the server.
    public func execute(
        _ command: Document,
        namespace: MongoNamespace,
        in transaction: MongoTransaction? = nil,
        sessionId: SessionIdentifier? = nil,
        logMetadata: Logger.Metadata? = nil,
        traceLabel: String = "executeCommand",
        serviceContext context: ServiceContext? = nil
    ) async throws -> MongoServerReply {
        let startDate = Date()
        let result = try await executeOpMessage(
            command,
            namespace: namespace,
            in: transaction,
            sessionId: sessionId,
            logMetadata: logMetadata,
            traceLabel: traceLabel,
            serviceContext: context
        )

        if let queryTimer = queryTimer {
            queryTimer.record(-startDate.timeIntervalSinceNow)
        }
        
        return result
    }
    
    /// Executes a command on the server and returns the reply, or throws an error if the command failed. This method is used for executing commands that are not encoded as BSON documents.
    /// Always uses OP_QUERY.
    /// - Parameters:
    ///   - command: The command to execute on the server. Updated with the next request id.
    ///   - namespace: The namespace to execute the command in. Defaults to the administrative command namespace.
    ///   - transaction: The transaction to execute the command in.
    public func executeOpQuery(
        _ query: inout OpQuery,
        in transaction: MongoTransaction? = nil,
        sessionId: SessionIdentifier? = nil,
        logMetadata: Logger.Metadata? = nil,
        traceLabel: String = "executeCommand",
        serviceContext context: ServiceContext? = nil
    ) async throws -> OpReply {
        query.header.requestId = self.nextRequestId()
        
        var logMetadata = logMetadata ?? [:]
        logMetadata["query-id"] = .string(String(query.header.requestId))
        
        guard case .reply(let reply) = try await self.executeMessage(
            query,
            logMetadata: logMetadata,
            traceLabel: traceLabel,
            serviceContext: context
        ) else {
            self.logger.critical("Protocol Error: Unexpected reply type, expected OpReply format", metadata: logMetadata)
            throw MongoError(.queryFailure, reason: .invalidReplyType)
        }
        
        return reply
    }
    
    /// Executes a command on the server and returns the reply, or throws an error if the command failed. This method is used for executing commands that are not encoded as BSON documents.
    /// Always uses OP_MSG.
    /// - Parameters:
    ///   - command: The command to execute on the server. Updated with the next request id.
    ///   - namespace: The namespace to execute the command in. Defaults to the administrative command namespace.
    ///   - transaction: The transaction to execute the command in.
    ///   - Returns: The reply from the server.
    public func executeOpMessage(
        _ query: inout OpMessage,
        in transaction: MongoTransaction? = nil,
        sessionId: SessionIdentifier? = nil,
        logMetadata: Logger.Metadata? = nil,
        traceLabel: String = "executeCommand",
        serviceContext context: ServiceContext? = nil
    ) async throws -> OpMessage {
        query.header.requestId = self.nextRequestId()
        
        var logMetadata = logMetadata ?? [:]
        logMetadata["query-id"] = .string(String(query.header.requestId))
        
<<<<<<< HEAD
        guard case .message(let message) = try await self.executeMessage(
            query,
            logMetadata: logMetadata,
            traceLabel: traceLabel,
            serviceContext: context
        ) else {
            self.logger.error("Protocol Error: Unexpected reply type, expected OpMessage")
=======
        guard case .message(let message) = try await self.executeMessage(query, logMetadata: logMetadata) else {
            self.logger.debug("Protocol Error: Unexpected reply type, expected OpMessage")
>>>>>>> 54eb8f3c
            throw MongoError(.queryFailure, reason: .invalidReplyType)
        }
        
        return message
    }

    internal func executeOpQuery(
        _ command: Document,
        namespace: MongoNamespace,
        in transaction: MongoTransaction? = nil,
        sessionId: SessionIdentifier? = nil,
        logMetadata: Logger.Metadata? = nil,
        traceLabel: String = "executeCommand",
        serviceContext context: ServiceContext? = nil
    ) async throws -> MongoServerReply {
        var command = command

        let requestId = nextRequestId()
        var logMetadata = logMetadata ?? [:]
        logMetadata["mongo-query-id"] = .string(String(requestId))

        if let id = sessionId?.id {
            logMetadata["mongo-session-id"] = .string(id.data.base64EncodedString())

            command.appendValue([
                "id": id
            ] as Document, forKey: "lsid")
        }

        return try await executeMessage(
            OpQuery(
                query: command,
                requestId: requestId,
                fullCollectionName: namespace.fullCollectionName
            ),
            logMetadata: logMetadata,
            traceLabel: traceLabel,
            serviceContext: context
        )
    }

    internal func executeOpMessage(
        _ command: Document,
        namespace: MongoNamespace,
        in transaction: MongoTransaction? = nil,
        sessionId: SessionIdentifier? = nil,
        logMetadata: Logger.Metadata? = nil,
        traceLabel: String = "executeCommand",
        serviceContext context: ServiceContext? = nil
    ) async throws -> MongoServerReply {
        var command = command

        let requestId = nextRequestId()
        var logMetadata = logMetadata ?? [:]
        logMetadata["mongo-query-id"] = .string(String(requestId))

        command.appendValue(namespace.databaseName, forKey: "$db")

        if let id = sessionId?.id {
            logMetadata["mongo-session-id"] = .string(id.data.base64EncodedString())
            command.appendValue([
                "id": id
            ] as Document, forKey: "lsid")
        }

        // TODO: When retrying a write, don't resend transaction messages except commit & abort
        if let transaction = transaction {
            command.appendValue(transaction.number, forKey: "txnNumber")
            command.appendValue(transaction.autocommit, forKey: "autocommit")

            logMetadata["mongo-transaction-id"] = .string(String(transaction.number))

            if await transaction.startTransaction() {
                command.appendValue(true, forKey: "startTransaction")
            }
        }

        return try await executeMessage(
            OpMessage(
                body: command,
                requestId: requestId
            ),
            logMetadata: logMetadata,
            traceLabel: traceLabel,
            serviceContext: context
        )
    }
}<|MERGE_RESOLUTION|>--- conflicted
+++ resolved
@@ -168,18 +168,13 @@
         var logMetadata = logMetadata ?? [:]
         logMetadata["query-id"] = .string(String(query.header.requestId))
         
-<<<<<<< HEAD
         guard case .message(let message) = try await self.executeMessage(
             query,
             logMetadata: logMetadata,
             traceLabel: traceLabel,
             serviceContext: context
         ) else {
-            self.logger.error("Protocol Error: Unexpected reply type, expected OpMessage")
-=======
-        guard case .message(let message) = try await self.executeMessage(query, logMetadata: logMetadata) else {
             self.logger.debug("Protocol Error: Unexpected reply type, expected OpMessage")
->>>>>>> 54eb8f3c
             throw MongoError(.queryFailure, reason: .invalidReplyType)
         }
         
