--- conflicted
+++ resolved
@@ -23,11 +23,7 @@
             if let reply = parser.takeReply() {
                 Task { [context] in
                     if await !context.handleReply(reply) {
-<<<<<<< HEAD
-                        context.logger.warning("Reply received from MongoDB, but no request was waiting for the result.")
-=======
                         context.logger.debug("Reply received from MongoDB, but no request was waiting for the result.")
->>>>>>> 54eb8f3c
                     }
                 }
             }
