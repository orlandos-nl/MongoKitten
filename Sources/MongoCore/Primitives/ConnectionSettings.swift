--- conflicted
+++ resolved
@@ -190,11 +190,7 @@
         }
 
         // Parse all queries
-<<<<<<< HEAD
-        var queries = [Substring: Substring]()
-=======
         var queries = [String: String]()
->>>>>>> c44aa3dc
         queries.reserveCapacity(10)
         
         if let queryString = queryString {
@@ -208,11 +204,8 @@
             }
         }
         
-<<<<<<< HEAD
-=======
         self.queryParameters = queries
         
->>>>>>> c44aa3dc
         // Parse the authentication details, if included
         if uriContainsAuthenticationDetails {
             let authenticationString = parts[0]
