// swift-tools-version:5.6
// The swift-tools-version declares the minimum version of Swift required to build this package.

import PackageDescription

let package = Package(
    name: "MongoKitten",
    platforms: [
        .macOS(.v10_15),
        .iOS(.v13)
    ],
    products: [
        // Products define the executables and libraries produced by a package, and make them visible to other packages.
        .library(
            name: "MongoKitten",
            targets: ["MongoKitten"]),
        .library(
            name: "Meow",
            targets: ["Meow"]),
        .library(
            name: "MongoClient",
            targets: ["MongoClient"]),
        .library(
            name: "MongoCore",
            targets: ["MongoCore"]),
    ],
    dependencies: [
        // ✏️
        .package(url: "https://github.com/apple/swift-log.git", from: "1.0.0"),
        
        // 📈
        .package(url: "https://github.com/apple/swift-metrics.git", "1.0.0" ..< "3.0.0"),
        
        // 💾
<<<<<<< HEAD
        .package(url: "https://github.com/orlandos-nl/BSON.git", .branch("master/8.0")),
=======
        .package(url: "https://github.com/orlandos-nl/BSON.git", from: "8.0.0"),
>>>>>>> e7b7b4af
        //        .package(name: "BSON", path: "../BSON"),
        
        // 🚀
            .package(url: "https://github.com/apple/swift-nio.git", from: "2.0.0"),
        
        // 📚
<<<<<<< HEAD
        .package(url: "https://github.com/orlandos-nl/NioDNS.git", .branch("3.0")),
        //        .package(name: "DNSClient", path: "../NioDNS"),
        
        // 🔑
            .package(url: "https://github.com/apple/swift-nio-ssl.git", from: "2.0.0")
=======
        .package(url: "https://github.com/orlandos-nl/NioDNS.git", from: "2.0.0"),
        
        // 🔑
        .package(url: "https://github.com/apple/swift-nio-ssl.git", from: "2.0.0"),
>>>>>>> e7b7b4af
    ],
    targets: [
        .target(
            name: "_MongoKittenCrypto",
            dependencies: []),
        .target(
            name: "MongoCore",
            dependencies: [
                .product(name: "BSON", package: "BSON"),
                .product(name: "NIO", package: "swift-nio"),
                .product(name: "NIOSSL", package: "swift-nio-ssl"),
                .product(name: "NIOFoundationCompat", package: "swift-nio"),
                .product(name: "Logging", package: "swift-log"),
                .product(name: "Metrics", package: "swift-metrics"),
            ]),
        .target(
            name: "MongoKittenCore",
            dependencies: ["MongoClient"]),
        .target(
            name: "MongoKitten",
            dependencies: ["MongoClient", "MongoKittenCore"]),
        .target(
            name: "Meow",
            dependencies: ["MongoKitten"]),
        .target(
            name: "MongoClient",
            dependencies: [
                "MongoCore",
                "_MongoKittenCrypto",
                .product(name: "DNSClient", package: "NioDNS"),
            ]
        ),
        .testTarget(
            name: "MongoCoreTests",
            dependencies: [
                "MongoCore",
                .product(name: "NIOSSL", package: "swift-nio-ssl"),
            ]),
        .testTarget(
            name: "MongoKittenTests",
<<<<<<< HEAD
            dependencies: [
                "MongoKitten",
                .product(name: "NIOSSL", package: "swift-nio-ssl"),
            ]),
        // TODO: Reimplement these tests
        //        .testTarget(
        //            name: "MeowTests",
        //            dependencies: ["Meow"]),
=======
            dependencies: ["MongoKitten"]),
        .testTarget(
            name: "MeowTests",
            dependencies: ["Meow"]),
>>>>>>> e7b7b4af
    ]
)<|MERGE_RESOLUTION|>--- conflicted
+++ resolved
@@ -32,29 +32,17 @@
         .package(url: "https://github.com/apple/swift-metrics.git", "1.0.0" ..< "3.0.0"),
         
         // 💾
-<<<<<<< HEAD
-        .package(url: "https://github.com/orlandos-nl/BSON.git", .branch("master/8.0")),
-=======
         .package(url: "https://github.com/orlandos-nl/BSON.git", from: "8.0.0"),
->>>>>>> e7b7b4af
         //        .package(name: "BSON", path: "../BSON"),
         
         // 🚀
             .package(url: "https://github.com/apple/swift-nio.git", from: "2.0.0"),
         
         // 📚
-<<<<<<< HEAD
         .package(url: "https://github.com/orlandos-nl/NioDNS.git", .branch("3.0")),
-        //        .package(name: "DNSClient", path: "../NioDNS"),
         
         // 🔑
-            .package(url: "https://github.com/apple/swift-nio-ssl.git", from: "2.0.0")
-=======
-        .package(url: "https://github.com/orlandos-nl/NioDNS.git", from: "2.0.0"),
-        
-        // 🔑
-        .package(url: "https://github.com/apple/swift-nio-ssl.git", from: "2.0.0"),
->>>>>>> e7b7b4af
+            .package(url: "https://github.com/apple/swift-nio-ssl.git", from: "2.0.0"),
     ],
     targets: [
         .target(
@@ -95,20 +83,9 @@
             ]),
         .testTarget(
             name: "MongoKittenTests",
-<<<<<<< HEAD
-            dependencies: [
-                "MongoKitten",
-                .product(name: "NIOSSL", package: "swift-nio-ssl"),
-            ]),
-        // TODO: Reimplement these tests
-        //        .testTarget(
-        //            name: "MeowTests",
-        //            dependencies: ["Meow"]),
-=======
             dependencies: ["MongoKitten"]),
         .testTarget(
             name: "MeowTests",
             dependencies: ["Meow"]),
->>>>>>> e7b7b4af
     ]
 )