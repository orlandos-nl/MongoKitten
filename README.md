--- conflicted
+++ resolved
@@ -53,15 +53,9 @@
 
 [Join our slack here](https://slackpass.io/openkitten) and become a part of the welcoming community.
 
-<<<<<<< HEAD
-Contributors are always welcome. Questions can be discussed on slack or in github issues.
-=======
 [Learn more about contributing here.](CONTRIBUTING.md)
 
 Contributors are always welcome. Questions can be discussed on slack or in github issues. We also take part in the [Contributor Covenant Code of Conduct](CODE_OF_CONDUCT.md).
-
-## Support
->>>>>>> e36f9203
 
 ## Support
 
@@ -69,15 +63,9 @@
 
 ## Performance
 
-<<<<<<< HEAD
 MongoKitten's is faster than other drivers. It is, however, not fully tested to MongoDB spec yet.
-=======
-MongoKitten's is faster than other drivers. It is, however, not fully tested with MongoDB's test spec yet.
 
-## TODO
-
-- X.509 certificate based authentication
->>>>>>> e36f9203
+[Learn more here](Performance.md)
 
 ## License
 
